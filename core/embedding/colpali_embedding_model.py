--- conflicted
+++ resolved
@@ -2,19 +2,11 @@
 import io
 import logging
 import time
-<<<<<<< HEAD
-from typing import List, Union
-
-import numpy as np
-import torch
-from colpali_engine.models import ColIdefics3, ColIdefics3Processor
-=======
 from typing import List, Tuple, Union
 
 import numpy as np
 import torch
 from colpali_engine.models import ColQwen2_5, ColQwen2_5_Processor
->>>>>>> 12bf2241
 from PIL.Image import Image
 from PIL.Image import open as open_image
 
@@ -28,48 +20,15 @@
 class ColpaliEmbeddingModel(BaseEmbeddingModel):
     def __init__(self):
         start_time = time.time()
-        model_name = "vidore/colSmol-256M"
         device = "mps" if torch.backends.mps.is_available() else "cuda" if torch.cuda.is_available() else "cpu"
         logger.info(f"Initializing ColpaliEmbeddingModel with device: {device}")
-<<<<<<< HEAD
-        self.model = ColIdefics3.from_pretrained(
-            model_name,
-=======
         start_time = time.time()
         self.model = ColQwen2_5.from_pretrained(
             "tsystems/colqwen2.5-3b-multilingual-v1.0",
->>>>>>> 12bf2241
             torch_dtype=torch.bfloat16,
             device_map=device,  # "cuda:0",  # or "mps" if on Apple Silicon
             attn_implementation="flash_attention_2",
         ).eval()
-<<<<<<< HEAD
-        model_load_time = time.time() - start_time
-        logger.info(f"Model loading took {model_load_time:.2f} seconds")
-
-        processor_start = time.time()
-        self.processor = ColIdefics3Processor.from_pretrained(model_name)
-        processor_time = time.time() - processor_start
-        logger.info(f"Processor loading took {processor_time:.2f} seconds")
-
-        self.batch_size = 8
-        total_init_time = time.time() - start_time
-        logger.info(f"Total initialization time: {total_init_time:.2f} seconds")
-
-    async def embed_for_ingestion(self, chunks: Union[Chunk, List[Chunk]]) -> List[np.ndarray]:
-        start_time = time.time()
-        if isinstance(chunks, Chunk):
-            chunks = [chunks]
-
-        logger.info(f"Processing {len(chunks)} chunks for embedding")
-
-        # Separate images and texts immediately
-        images = []
-        texts = []
-
-        sorting_start = time.time()
-        for chunk in chunks:
-=======
         self.processor: ColQwen2_5_Processor = ColQwen2_5_Processor.from_pretrained(
             "tsystems/colqwen2.5-3b-multilingual-v1.0"
         )
@@ -98,7 +57,6 @@
         sorting_start = time.time()
 
         for index, chunk in enumerate(chunks):
->>>>>>> 12bf2241
             if chunk.metadata.get("is_image"):
                 try:
                     content = chunk.content
@@ -106,69 +64,6 @@
                         content = content.split(",", 1)[1]
                     image_bytes = base64.b64decode(content)
                     image = open_image(io.BytesIO(image_bytes))
-<<<<<<< HEAD
-                    images.append(image)
-                except Exception as e:
-                    logger.error(f"Error processing image: {str(e)}")
-                    # Fall back to using the content as text
-                    texts.append(chunk.content)
-            else:
-                texts.append(chunk.content)
-
-        sorting_time = time.time() - sorting_start
-        logger.info(f"Chunk sorting took {sorting_time:.2f}s - Found {len(images)} images and {len(texts)} text chunks")
-
-        # Process in batches
-        embeddings = []
-
-        # Process image batches
-        if images:
-            img_start = time.time()
-            for i in range(0, len(images), self.batch_size):
-                batch = images[i : i + self.batch_size]
-                logger.debug(
-                    f"Processing image batch {i//self.batch_size + 1}/"
-                    f"{(len(images)-1)//self.batch_size + 1} with {len(batch)} images"
-                )
-                batch_start = time.time()
-                batch_embeddings = await self.generate_embeddings_batch_images(batch)
-                embeddings.extend(batch_embeddings)
-                batch_time = time.time() - batch_start
-                logger.debug(
-                    f"Image batch {i//self.batch_size + 1} processing took {batch_time:.2f}s "
-                    f"({batch_time/len(batch):.2f}s per image)"
-                )
-            img_time = time.time() - img_start
-            logger.info(f"All image embedding took {img_time:.2f}s ({img_time/len(images):.2f}s per image)")
-
-        # Process text batches
-        if texts:
-            text_start = time.time()
-            for i in range(0, len(texts), self.batch_size):
-                batch = texts[i : i + self.batch_size]
-                logger.debug(
-                    f"Processing text batch {i//self.batch_size + 1}/"
-                    f"{(len(texts)-1)//self.batch_size + 1} with {len(batch)} texts"
-                )
-                batch_start = time.time()
-                batch_embeddings = await self.generate_embeddings_batch_texts(batch)
-                embeddings.extend(batch_embeddings)
-                batch_time = time.time() - batch_start
-                logger.debug(
-                    f"Text batch {i//self.batch_size + 1} processing took {batch_time:.2f}s "
-                    f"({batch_time/len(batch):.2f}s per text)"
-                )
-            text_time = time.time() - text_start
-            logger.info(f"All text embedding took {text_time:.2f}s ({text_time/len(texts):.2f}s per text)")
-
-        total_time = time.time() - start_time
-        logger.info(
-            f"Total embed_for_ingestion took {total_time:.2f}s for {len(chunks)} chunks "
-            f"({total_time/len(chunks):.2f}s per chunk)"
-        )
-
-        return embeddings
-=======
                     image_items.append((index, image))
                 except Exception as e:
                     logger.error(f"Error processing image chunk {index}: {str(e)}. Falling back to text.")
@@ -258,28 +153,17 @@
         )
         # Cast is safe because we filter out Nones, though Nones shouldn't occur with the fallback logic
         return final_results  # type: ignore
->>>>>>> 12bf2241
 
     async def embed_for_query(self, text: str) -> torch.Tensor:
         start_time = time.time()
         result = await self.generate_embeddings(text)
         elapsed = time.time() - start_time
-<<<<<<< HEAD
-        logger.info(f"Query embedding took {elapsed:.2f}s")
-        return result
-
-    async def generate_embeddings(self, content: str | Image) -> np.ndarray:
-        start_time = time.time()
-        content_type = "image" if isinstance(content, Image) else "text"
-
-=======
         logger.info(f"Colpali query embedding took {elapsed:.2f}s")
         return result
 
     async def generate_embeddings(self, content: Union[str, Image]) -> np.ndarray:
         start_time = time.time()
         content_type = "image" if isinstance(content, Image) else "text"
->>>>>>> 12bf2241
         process_start = time.time()
         if isinstance(content, Image):
             processed = self.processor.process_images([content]).to(self.model.device)
@@ -288,144 +172,63 @@
         process_time = time.time() - process_start
         logger.debug(f"Processing {content_type} took {process_time:.2f}s")
 
-<<<<<<< HEAD
+        process_time = time.time() - process_start
+
         model_start = time.time()
-=======
-        process_time = time.time() - process_start
-
-        model_start = time.time()
-
->>>>>>> 12bf2241
+
         with torch.no_grad():
             embeddings: torch.Tensor = self.model(**processed)
+
         model_time = time.time() - model_start
-        logger.debug(f"Model inference for {content_type} took {model_time:.2f}s")
 
         convert_start = time.time()
+
         result = embeddings.to(torch.float32).numpy(force=True)[0]
+
         convert_time = time.time() - convert_start
-        logger.debug(f"Tensor conversion took {convert_time:.2f}s")
 
         total_time = time.time() - start_time
-        logger.debug(f"Total generate_embeddings for {content_type} took {total_time:.2f}s")
-
+        logger.debug(
+            f"Generate embeddings ({content_type}): process={process_time:.2f}s, model={model_time:.2f}s, "
+            f"convert={convert_time:.2f}s, total={total_time:.2f}s"
+        )
         return result
 
+    # ---- Batch processing methods (only used in 'cloud' mode) ----
+
     async def generate_embeddings_batch_images(self, images: List[Image]) -> List[np.ndarray]:
-        start_time = time.time()
-
+        batch_start_time = time.time()
         process_start = time.time()
         processed_images = self.processor.process_images(images).to(self.model.device)
         process_time = time.time() - process_start
-        logger.debug(
-            f"Processing {len(images)} images took {process_time:.2f}s " f"({process_time/len(images):.2f}s per image)"
-        )
 
         model_start = time.time()
         with torch.no_grad():
             image_embeddings = self.model(**processed_images)
         model_time = time.time() - model_start
+
+        convert_start = time.time()
+        image_embeddings_np = image_embeddings.to(torch.float32).numpy(force=True)
+        result = [emb for emb in image_embeddings_np]
+        convert_time = time.time() - convert_start
+
+        total_batch_time = time.time() - batch_start_time
         logger.debug(
-            f"Model inference for {len(images)} images took {model_time:.2f}s "
-            f"({model_time/len(images):.2f}s per image)"
-        )
-
-        convert_start = time.time()
-        image_embeddings = image_embeddings.to(torch.float32).numpy(force=True)
-        result = [emb for emb in image_embeddings]
-        convert_time = time.time() - convert_start
-        logger.debug(f"Tensor conversion took {convert_time:.2f}s")
-
-        total_time = time.time() - start_time
-        logger.debug(
-            f"Total batch processing for {len(images)} images took {total_time:.2f}s "
-            f"({total_time/len(images):.2f}s per image)"
-        )
-
+            f"Batch images ({len(images)}): process={process_time:.2f}s, model={model_time:.2f}s, "
+            f"convert={convert_time:.2f}s, total={total_batch_time:.2f}s ({total_batch_time/len(images):.3f}s/image)"
+        )
         return result
 
     async def generate_embeddings_batch_texts(self, texts: List[str]) -> List[np.ndarray]:
-        start_time = time.time()
-
+        batch_start_time = time.time()
         process_start = time.time()
         processed_texts = self.processor.process_queries(texts).to(self.model.device)
         process_time = time.time() - process_start
-        logger.debug(
-            f"Processing {len(texts)} texts took {process_time:.2f}s " f"({process_time/len(texts):.2f}s per text)"
-        )
 
         model_start = time.time()
         with torch.no_grad():
             text_embeddings = self.model(**processed_texts)
         model_time = time.time() - model_start
-        logger.debug(
-            f"Model inference for {len(texts)} texts took {model_time:.2f}s " f"({model_time/len(texts):.2f}s per text)"
-        )
-
-        convert_start = time.time()
-        text_embeddings = text_embeddings.to(torch.float32).numpy(force=True)
-        result = [emb for emb in text_embeddings]
-        convert_time = time.time() - convert_start
-        logger.debug(f"Tensor conversion took {convert_time:.2f}s")
-
-        total_time = time.time() - start_time
-        logger.debug(
-            f"Total batch processing for {len(texts)} texts took {total_time:.2f}s "
-            f"({total_time/len(texts):.2f}s per text)"
-        )
-
-<<<<<<< HEAD
-=======
-        model_time = time.time() - model_start
-
-        convert_start = time.time()
-
-        result = embeddings.to(torch.float32).numpy(force=True)[0]
-
-        convert_time = time.time() - convert_start
-
-        total_time = time.time() - start_time
-        logger.debug(
-            f"Generate embeddings ({content_type}): process={process_time:.2f}s, model={model_time:.2f}s, "
-            f"convert={convert_time:.2f}s, total={total_time:.2f}s"
-        )
-        return result
-
-    # ---- Batch processing methods (only used in 'cloud' mode) ----
-
-    async def generate_embeddings_batch_images(self, images: List[Image]) -> List[np.ndarray]:
-        batch_start_time = time.time()
-        process_start = time.time()
-        processed_images = self.processor.process_images(images).to(self.model.device)
-        process_time = time.time() - process_start
-
-        model_start = time.time()
-        with torch.no_grad():
-            image_embeddings = self.model(**processed_images)
-        model_time = time.time() - model_start
-
-        convert_start = time.time()
-        image_embeddings_np = image_embeddings.to(torch.float32).numpy(force=True)
-        result = [emb for emb in image_embeddings_np]
-        convert_time = time.time() - convert_start
-
-        total_batch_time = time.time() - batch_start_time
-        logger.debug(
-            f"Batch images ({len(images)}): process={process_time:.2f}s, model={model_time:.2f}s, "
-            f"convert={convert_time:.2f}s, total={total_batch_time:.2f}s ({total_batch_time/len(images):.3f}s/image)"
-        )
-        return result
-
-    async def generate_embeddings_batch_texts(self, texts: List[str]) -> List[np.ndarray]:
-        batch_start_time = time.time()
-        process_start = time.time()
-        processed_texts = self.processor.process_queries(texts).to(self.model.device)
-        process_time = time.time() - process_start
-
-        model_start = time.time()
-        with torch.no_grad():
-            text_embeddings = self.model(**processed_texts)
-        model_time = time.time() - model_start
 
         convert_start = time.time()
         text_embeddings_np = text_embeddings.to(torch.float32).numpy(force=True)
@@ -437,5 +240,4 @@
             f"Batch texts ({len(texts)}): process={process_time:.2f}s, model={model_time:.2f}s, "
             f"convert={convert_time:.2f}s, total={total_batch_time:.2f}s ({total_batch_time/len(texts):.3f}s/text)"
         )
->>>>>>> 12bf2241
         return result